# Reselect

Simple "selector" library for Redux inspired by getters in [NuclearJS](https://github.com/optimizely/nuclear-js.git), [subscriptions](https://github.com/Day8/re-frame#just-a-read-only-cursor) in [re-frame](https://github.com/Day8/re-frame) and this [proposal](https://github.com/gaearon/redux/pull/169) from [speedskater](https://github.com/speedskater).

* Selectors can compute derived data, allowing Redux to store the minimal possible state.
* Selectors are efficient. A selector is not recomputed unless one of its arguments change.
* Selectors are composable. They can be used as input to other selectors.

```js
import { createSelector } from 'reselect';

const shopItemsSelector = state => state.shop.items;
const taxPercentSelector = state => state.shop.taxPercent;

const subtotalSelector = createSelector(
  shopItemsSelector,
  items => items.reduce((acc, item) => acc + item.value, 0)
);

const taxSelector = createSelector(
  subtotalSelector,
  taxPercentSelector,
  (subtotal, taxPercent) => subtotal * (taxPercent / 100)
);

export const totalSelector = createSelector(
  subtotalSelector,
  taxSelector,
  (subtotal, tax) => { return {total: subtotal + tax}}
);
```

## Table of Contents

- [Installation](#installation)
- [Example](#example)
  - [Motivation for Memoized Selectors](#motivation-for-memoized-selectors)
  - [Creating a Memoized Selector](#creating-a-memoized-selector)
  - [Composing Selectors](#composing-selectors)
  - [Connecting a Selector to the Redux Store](#connecting-a-selector-to-the-redux-store)
  - [Accessing React Props in Selectors](#accessing-react-props-in-selectors)
- [API](#api)
  - [`createSelector`](#createselectorinputselectors-resultfn)
  - [`defaultMemoize`](#defaultmemoize-equalitycheck--defaultequalitycheck)
  - [`createSelectorCreator`](#createselectorcreatormemoizefunc-memoizeoptions)
- [FAQ](#faq)
  - [Why isn't my selector recomputing when the input state changes?](#q-why-isnt-my-selector-recomputing-when-the-input-state-changes)
  - [Why is my selector recomputing when the input state stays the same?](#q-why-is-my-selector-recomputing-when-the-input-state-stays-the-same)
  - [Can I use Reselect without Redux?](#q-can-i-use-reselect-without-redux)
  - [The default memoization function is no good, can I use a different one?](#q-the-default-memoization-function-is-no-good-can-i-use-a-different-one)
  - [The default memoization cache size of 1 is no good, can I increase it?](#q-the-default-memoization-cache-size-of-1-is-no-good-can-i-increase-it)
  - [How do I test a selector?](#q-how-do-i-test-a-selector)
  - [How do I create a selector that takes an argument? ](#q-how-do-i-create-a-selector-that-takes-an-argument)
  - [How do I use Reselect with Immutable.js?](#q-how-do-i-use-reselect-with-immutablejs)
- [License](#license)

**Note: Reselect v1.0.0-alpha2 has been released on NPM. Please check the [release notes](https://github.com/faassen/reselect/releases/tag/v1.0.0-alpha) and [new documentation](https://github.com/faassen/reselect/tree/1.0.0_WIP).**

## Installation
    npm install reselect

## Example

### Motivation for Memoized Selectors

> The examples in this section are based on the [Redux Todos List example](http://rackt.github.io/redux/docs/basics/UsageWithReact.html).

Consider the following code:

#### `containers/App.js`

```js
import React, { Component, PropTypes } from 'react';
import { connect } from 'react-redux';
import { addTodo, completeTodo, setVisibilityFilter, VisibilityFilters } from '../actions';
import AddTodo from '../components/AddTodo';
import TodoList from '../components/TodoList';
import Footer from '../components/Footer';

class App extends Component {
  render() {
    // Injected by connect() call:
    const { dispatch, visibleTodos, visibilityFilter } = this.props;
    return (
      <div>
        <AddTodo
          onAddClick={text =>
            dispatch(addTodo(text))
          } />
        <TodoList
          todos={this.props.visibleTodos}
          onTodoClick={index =>
            dispatch(completeTodo(index))
          } />
        <Footer
          filter={visibilityFilter}
          onFilterChange={nextFilter =>
            dispatch(setVisibilityFilter(nextFilter))
          } />
      </div>
    );
  }
}

App.propTypes = {
  visibleTodos: PropTypes.arrayOf(PropTypes.shape({
    text: PropTypes.string.isRequired,
    completed: PropTypes.bool.isRequired
  })),
  visibilityFilter: PropTypes.oneOf([
    'SHOW_ALL',
    'SHOW_COMPLETED',
    'SHOW_ACTIVE'
  ]).isRequired
};

function selectTodos(todos, filter) {
  switch (filter) {
  case VisibilityFilters.SHOW_ALL:
    return todos;
  case VisibilityFilters.SHOW_COMPLETED:
    return todos.filter(todo => todo.completed);
  case VisibilityFilters.SHOW_ACTIVE:
    return todos.filter(todo => !todo.completed);
  }
}

function select(state) {
  return {
    visibleTodos: selectTodos(state.todos, state.visibilityFilter),
    visibilityFilter: state.visibilityFilter
  };
}

// Wrap the component to inject dispatch and state into it
export default connect(select)(App);
```

In the above example, `select` calls `selectTodos` to calculate `visibleTodos`. This works great, but there is a drawback: `visibleTodos` is calculated every time the component is updated. If the state tree is large, or the calculation expensive, repeating the calculation on every update may cause performance problems. Reselect can help to avoid these unnecessary recalculations.

### Creating a Memoized Selector

We would like to replace `select` with a memoized selector that recalculates `visibleTodos` when the value of `state.todos` or `state.visibilityFilter` changes, but not when changes occur in other (unrelated) parts of the state tree.

Reselect provides a function `createSelector` for creating memoized selectors. `createSelector` takes an array of input-selectors and a transform function as its arguments. If the Redux state tree is mutated in a way that causes the value of an input-selector to change, the selector will call its transform function with the values of the input-selectors as arguments and return the result. If the values of the input-selectors are the same as the previous call to the selector, it will return the previously computed value instead of calling the transform function.

Let's define a memoized selector named `visibleTodosSelector` to replace `select`:

#### `selectors/TodoSelectors.js`

```js
import { createSelector } from 'reselect';
import { VisibilityFilters } from '../actions';

function selectTodos(todos, filter) {
  switch (filter) {
  case VisibilityFilters.SHOW_ALL:
    return todos;
  case VisibilityFilters.SHOW_COMPLETED:
    return todos.filter(todo => todo.completed);
  case VisibilityFilters.SHOW_ACTIVE:
    return todos.filter(todo => !todo.completed);
  }
}

/*
 * Definition of input selectors. 
 * Input selectors should be used to abstract away the structure
 * of the store in cases where no calculations are needed 
 * and memoization wouldn't provide any benefits.
 */
const visibilityFilterSelector = state => state.visibilityFilter;
const todosSelector = state => state.todos;

/* 
 * Definition of combined selector. 
 * In visibleTodosSelector, input selectors are combined to derive new information. 
 * To prevent expensive recalculation of the input selectors memoization is applied. 
 * Hence, these selectors are only recomputed when the value of their input selectors change. 
 * If none of the input selectors return a new value, the previously computed value is returned.
 */
export const visibleTodosSelector = createSelector(
  visibilityFilterSelector,
  todosSelector,
  (visibilityFilter, todos) => {
    return {
      visibleTodos: selectTodos(todos, visibilityFilter),
      visibilityFilter
    };
  }
);
```

In the example above, `visibilityFilterSelector` and `todosSelector` are input-selectors. They are created as ordinary non-memoized selector functions because they do not transform the data they select. `visibleTodosSelector` on the other hand is a memoized selector. It takes `visibilityFilterSelector` and `todosSelector` as input-selectors, and a transform function that calculates the filtered todos list.

### Composing Selectors

A memoized selector can itself be an input-selector to another memoized selector. Here is `visibleTodosSelector` being used as an input-selector to a selector that further filters the todos by keyword:

```js
const keywordSelector = state => state.keyword;

const keywordFilterSelector = createSelector(
  [visibleTodosSelector, keywordSelector],
  (visibleTodos, keyword) => visibleTodos.filter(
    todo => todo.indexOf(keyword) > -1
  )
);
```

### Connecting a Selector to the Redux Store

If you are using React Redux, you connect a memoized selector to the Redux store using `connect`:

#### `containers/TodoApp.js`

```js
import React, { Component, PropTypes } from 'react';
import { connect } from 'react-redux';
import { addTodo, completeTodo, setVisibilityFilter } from '../actions';
import AddTodo from '../components/AddTodo';
import TodoList from '../components/TodoList';
import Footer from '../components/Footer';

/*
<<<<<<< HEAD
 * Import the selector defined in the example above.
=======
 * Import the selector defined in ../selectors/todoSelectors.js.
>>>>>>> 919e7609
 * This allows you to separate your components from the structure of your stores.
 */
import { visibleTodosSelector } from '../selectors/todoSelectors';

class App extends Component {
  render() {
    // Injected by connect() call:
    const { dispatch, visibleTodos, visibilityFilter } = this.props;
    return (
      <div>
        <AddTodo
          onAddClick={text =>
            dispatch(addTodo(text))
          } />
        <TodoList
          todos={this.props.visibleTodos}
          onTodoClick={index =>
            dispatch(completeTodo(index))
          } />
        <Footer
          filter={visibilityFilter}
          onFilterChange={nextFilter =>
            dispatch(setVisibilityFilter(nextFilter))
          } />
      </div>
    );
  }
}

App.propTypes = {
  visibleTodos: PropTypes.arrayOf(PropTypes.shape({
    text: PropTypes.string.isRequired,
    completed: PropTypes.bool.isRequired
  })),
  visibilityFilter: PropTypes.oneOf([
    'SHOW_ALL',
    'SHOW_COMPLETED',
    'SHOW_ACTIVE'
  ]).isRequired
};

/*
 * Connet visibleTodosSelector to the App component.
 * The keys of the selector result are available on the props object for App.
 * In our example there is the 'visibleTodos' key which is bound to this.props.visibleTodos
 */
export default connect(visibleTodosSelector)(App);
```

### Accessing React Props in Selectors

So far our selectors have only been receiving the Redux store as input. It is also possible to pass the props of a component wrapped by `connect` into a selector.

Consider the following example:

#### `index.js`

```js
import React from 'react';
import { createStore } from 'redux';
import { Provider } from 'react-redux';
import App from './containers/App';
import todoApp from './reducers';

let store = createStore(todoApp);

let rootElement = document.getElementById('root');
React.render(
  <Provider store={store}>
    {() => <App maxTodos={5}/>}
  </Provider>,
  rootElement
);

```

The prop `maxTodos` has been added to the `App` component. We would like to access this prop in `visibleTodosSelector` so we change `selectors/todoSelectors.js` to the following:

#### `selectors/todoSelectors.js`

```js
import { createSelector } from 'reselect';
import { VisibilityFilters } from './actions';

function selectTodos(todos, filter) {
  switch (filter) {
  case VisibilityFilters.SHOW_ALL:
    return todos;
  case VisibilityFilters.SHOW_COMPLETED:
    return todos.filter(todo => todo.completed);
  case VisibilityFilters.SHOW_ACTIVE:
    return todos.filter(todo => !todo.completed);
  }
}

const visibilityFilterSelector = state => state.visibilityFilter;
const todosSelector = state => state.todos;
const maxTodosSelector = (_, props) => props.maxTodos;

export const visibleTodosSelector = createSelector(
  visibilityFilterSelector,
  todosSelector,
  maxTodosSelector,
  (visibilityFilter, todos, maxTodos) => {
    const visibleTodos = selectTodos(todos, visibilityFilter).slice(0, maxTodos);
    return {
      visibleTodos,
      visibilityFilter
    };
  }
);
```

When a selector is connected to a component with `connect`, the component props are passed as the second argument to the selector. In the example above, we added a new input-selector named `maxTodosSelector` which gets `maxTodos` from its props argument (and ignores its state argument). `maxTodosSelector` was then added as an input selector to `visibleTodosSelector`, making `maxTodos` available to the selectors result function.

## API

### createSelector(...inputSelectors, resultFn)
### createSelector([inputSelectors], resultFn)

Takes a variable number or array of selectors whose values are computed and passed as arguments to `resultFn`.

`createSelector` determines if the value returned by an input selector has changed between calls using reference equality (`===`). Inputs to selectors created with `createSelector` should be immutable.

Selectors created with `createSelector` have a cache size of 1. This means they always recalculate when the value of an input selector changes, as a selector only stores the preceding value of each input selector.

```js
const mySelector = createSelector(
  state => state.values.value1,
  state => state.values.value2,
  (value1, value2) => value1 + value2
);

// You can also pass an array of selectors
const totalSelector = createSelector(
  [
    state => state.values.value1,
    state => state.values.value2
  ],
  (value1, value2) => value1 + value2
);
```

It can be useful to access the props of a component from within a selector. When a selector is connected to a component with `connect`, the component props are passed as the second argument to the selector:

```js
const abSelector = (state, props) => state.a * props.b;

// props only (ignoring state argument)
const cSelector =  (_, props) => props.c;

// state only (props argument omitted as not required)
const dSelector = state => state.d;

const totalSelector = createSelector(
  abSelector,
  cSelector,
  dSelector,
  (ab, c, d) => ({
    total: ab + c + d
  })
);

```
### defaultMemoize(func, equalityCheck = defaultEqualityCheck)

`defaultMemoize` memoizes the function passed in the func parameter. It is the memoize function used by `createSelector` and is designed to work with immutable data.

`defaultMemoize` has a cache size of 1. This means it always recalculates when an argument changes, as it only stores the result for preceding value of the argument.

`defaultMemoize` determines if an argument has changed by calling the `equalityCheck` function. The `equalityCheck` function is configurable. By default it checks for changes using reference equality:

```js
function defaultEqualityCheck(currentVal, previousVal) {
  return currentVal === previousVal;
}
```

`defaultMemoize` can be used with `createSelectorCreator` to [customize the equality check function](#customize-equalitycheck-for-defaultmemoize).

### createSelectorCreator(memoize, ...memoizeOptions)

`createSelectorCreator` can be used to make a custom `createSelector` by customizing the memoize function.

`memoize` is the memoization function to replace `defaultMemoize`.

`...memoizeOptions` is a variadic number of configuration options to be passsed to `memoizeFunc`. Here is an example of how this works:

```js
const customSelectorCreator = createSelectorCreator(
  customMemoize, // function to be used to memoize resultFunc
  option1, // option1 will be passed as second argument to customMemoize
  option2 // option2 will be passed as third argument to customMemoize
);

const customSelector = customSelectorCreator(
  input1,
  input2,
  resultFunc // resultFunc will be passed as first argument to customMemoize
);
```

Internally `customSelectorCreator` calls the memoize function as follows:

```js
customMemoize(resultFunc, option1, option2);
```

Here are some examples of `createSelectorCreator`:

#### Customize `equalityCheck` for `defaultMemoize`

```js
import { createSelectorCreator, defaultMemoize } from 'reselect';
import isEqual from 'lodash.isEqual';

// create a "selector creator" that uses lodash.isEqual instead of ===
const createDeepEqualSelector = createSelectorCreator(
  defaultMemoize,
  isEqual
);

// use the new "selector creator" to create a selector
const mySelector = createDeepEqualSelector(
  state => state.values.filter(val => val < 5),
  values => values.reduce((acc, val) => acc + val, 0)
);
```

#### Use memoize function from lodash for an unbounded cache

```js
import { createSelectorCreator } from 'reselect';
import memoize from 'lodash.memoize';

let called = 0;
const customSelectorCreator = createSelectorCreator(memoize, JSON.stringify);
const selector = customSelectorCreator(
  state => state.a,
  state => state.b,
  (a, b) => {
    called++;
    return a + b;
  }
);
assert.equal(selector({a: 1, b: 2}), 3);
assert.equal(selector({a: 1, b: 2}), 3);
assert.equal(called, 1);
assert.equal(selector({a: 2, b: 3}), 5);
assert.equal(called, 2);
```

## FAQ

### Q: Why isn't my selector recomputing when the input state changes?

A: Check that your memoization function is compatible with your state update function (ie the reducer if you are using Redux). For example, a selector created with `createSelector` will not work with a state update function that mutates an existing object instead of creating a new one each time. `createSelector` uses an identity check (`===`) to detect that an input has changed, so mutating an existing object will not trigger the selector to recompute because mutating an object does not change its identity. Note that if you are using Redux, mutating the state object is [almost certainly a mistake](http://rackt.github.io/redux/docs/Troubleshooting.html).

The following example defines a simple selector that determines if the first todo item in an array of todos has been completed:

```js
const isFirstTodoCompleteSelector = createSelector(
  state => state.todos[0],
  todo => todo && todo.completed
);
```

The following state update function **will not** work with `isFirstTodoCompleteSelector`:

```js
export default function todos(state = initialState, action) {
  switch (action.type) {
  case COMPLETE_ALL:
    const areAllMarked = state.every(todo => todo.completed);
    // BAD: mutating an existing object
    return state.map(todo => {
      todo.completed = !areAllMarked;
      return todo;
    });

  default:
    return state;
  }
}
```

The following state update function **will** work with `isFirstTodoCompleteSelector`:

```js
export default function todos(state = initialState, action) {
  switch (action.type) {
  case COMPLETE_ALL:
    const areAllMarked = state.every(todo => todo.completed);
    // GOOD: returning a new object each time with Object.assign
    return state.map(todo => Object.assign({}, todo, {
      completed: !areAllMarked
    }));

  default:
    return state;
  }
}
```

If you are not using Redux and have a requirement to work with mutable data, you can use `createSelectorCreator` to replace the default memoization function and/or use a different equality check function. See [here](#use-memoize-function-from-lodash-for-an-unbounded-cache) and [here](#customize-equalitycheck-for-defaultmemoize) for examples.

### Q: Why is my selector recomputing when the input state stays the same?

A: Check that your memoization funtion is compatible with your state update function (ie the reducer if you are using Redux). For example, a selector created with `createSelector` that recomputes unexpectedly may be receiving a new object whether the values it contains have updated or not. As `createSelector` uses an identity check (`===`) to detect that an input has changed, the selector will always recompute.

```js
import { REMOVE_OLD } from '../constants/ActionTypes';

const initialState = [{
  text: 'Use Redux',
  completed: false,
  id: 0,
  timestamp: Date.now()
}];

export default function todos(state = initialState, action) {
  switch (action.type) {
  case REMOVE_OLD:
    return state.filter(todo => {
      return todo.timestamp + 30 * 24 * 60 * 60 * 1000 > Date.now();
    });
  default:
    return state;
  }
}
```

The following selector is going to recompute every time REMOVE_OLD is invoked because Array.filter always returns a new object. However, in the majority of cases the the REMOVE_OLD action will not change the list of todos so the recomputation is unnecessary.

```js
import { createselector } from 'reselect';

const todosSelector = state => state.todos;

export const visibletodosselector = createselector(
  todosselector,
  (todos) => {
    ...
  }
);
```

You can eliminate unnecessary recomputations by returning a new object from the state update function only when a deep equality check has found that the list of todos has actually changed:

```js
import { REMOVE_OLD } from '../constants/ActionTypes';
import isEqual from 'lodash.isEqual';

const initialState = [{
  text: 'Use Redux',
  completed: false,
  id: 0,
  timestamp: Date.now()
}];

export default function todos(state = initialState, action) {
  switch (action.type) {
  case REMOVE_OLD:
    const updatedState =  state.filter(todo => {
      return todo.timestamp + 30 * 24 * 60 * 60 * 1000 > Date.now();
    });
    return isEqual(updatedState, state) ? state : updatedState;
  default:
    return state;
  }
}
```

Alternatively, the default `equalityCheck` function in the selector can be replaced by a deep equality check:

```js
import { createSelectorCreator, defaultMemoize } from 'reselect';
import isEqual from 'lodash.isEqual';

const todosSelector = state => state.todos;

// create a "selector creator" that uses lodash.isEqual instead of ===
const createDeepEqualSelector = createSelectorCreator(
  defaultMemoize,
  isEqual
);

// use the new "selector creator" to create a selector
const mySelector = createDeepEqualSelector(
  todosSelector,
  (todos) => {
    ...
  }
);
```

Always check that the cost of an alernative `equalityCheck` function or a deep equality check in the state update function is not greater than the cost of recomputing every time. Furthermore, if recomputing every time is the better option, you should think about whether Reselect is giving you any benefit over passing a plain `mapStateToProps` function to `connect`.

### Q: Can I use Reselect without Redux?

A: Yes. Reselect has no dependencies on any other package, so although it was designed to be used with Redux it can be used independently. It is currently being used successfully in traditional Flux apps.

> If you create selectors using `createSelector` make sure the objects in your store are immutable.
> See [here](#createselectorinputselectors-resultfn)

### Q: How do I create a selector that takes an argument?

A: Creating a factory function may be helpful:

```js
const expensiveItemSelectorFactory = minValue => {
  return createSelector(
    shopItemsSelector,
    items => items.filter(item => item.value < minValue)
  );
}

const subtotalSelector = createSelector(
  expensiveItemSelectorFactory(200),
  items => items.reduce((acc, item) => acc + item.value, 0)
);
```

### Q: The default memoization function is no good, can I use a different one?

A: We think it works great for a lot of use cases, but sure. See [this example](#customize-equalitycheck-for-defaultmemoize).

### Q: The default memoization cache size of 1 is no good, can I increase it?

A: We think it works great for a lot of use cases, but sure. Check out [this example](#use-memoize-function-from-lodash-for-an-unbounded-cache).

### Q: How do I test a selector?

A: For a given input, a selector should always produce the same output. For this reason they are simple to unit test.

```js
const selector = createSelector(
  state => state.a,
  state => state.b,
  (a, b) => ({
    c: a * 2,
    d: b * 3
  })
);

test("selector unit test", function() {
  assert.deepEqual(selector({a: 1, b: 2}), {c: 2, d: 6});
  assert.deepEqual(selector({a: 2, b: 3}), {c: 4, d: 9});
});
```

It may also be useful to check that the memoization function for a selector works correctly with the state update function (ie the reducer if you are using Redux). Each selector has a `recomputations` method that will return the number of times it has been recomputed:

```js
suite('selector', () => {
  let state = {a: 1, b: 2};

  const reducer = (state, action) => (
    {
      a: action(state.a),
      b: action(state.b)
    }
  );

  const selector = createSelector(
    state => state.a,
    state => state.b,
    (a, b) => ({
      c: a * 2,
      d: b * 3
    })
  );

  const plusOne = x => x + 1;
  const id = x => x;

  test("selector unit test", function() {
    state = reducer(state, plusOne);
    assert.deepEqual(selector(state), {c: 4, d: 9});
    state = reducer(state, id);
    assert.deepEqual(selector(state), {c: 4, d: 9});
    assert.equal(selector.recomputations(), 1);
    state = reducer(state, plusOne);
    assert.deepEqual(selector(state), {c: 6, d: 12});
    assert.equal(selector.recomputations(), 2);
  });
});
```

### Q: How do I use Reselect with Immutable.js?

A: Selectors created with `createSelector` should work just fine with Immutable.js data structures.

If your selector is recomputing and you don't think the state has changed, make sure you are aware of which Immutable.js update methods **always** return a new object and which update methods only return a new object **when the collection actually changes**.

```js
import Immutable from 'immutable';

let myMap = Immutable.Map({
  a: 1,
  b: 2,
  c: 3
});

let newMap = myMap.set('a', 1); // set, merge and others only return a new obj when update changes collection
assert.equal(myMap, newMap);
newMap = myMap.merge({'a', 1});
assert.equal(myMap, newMap);
newMap = myMap.map(a => a * 1); // map, reduce, filter and others always return a new obj
assert.notEqual(myMap, newMap);
```

If a selector's input is updated by an operation that always returns a new object, it may be performing unnecessary recomputations. See [here](#q-why-is-my-selector-recomputing-when-the-input-state-stays-the-same) for a discussion on the pros and cons of using a deep equality check like `Immmutable.is` to eliminate unnecessary recomputations.

## License

MIT<|MERGE_RESOLUTION|>--- conflicted
+++ resolved
@@ -223,11 +223,7 @@
 import Footer from '../components/Footer';
 
 /*
-<<<<<<< HEAD
- * Import the selector defined in the example above.
-=======
  * Import the selector defined in ../selectors/todoSelectors.js.
->>>>>>> 919e7609
  * This allows you to separate your components from the structure of your stores.
  */
 import { visibleTodosSelector } from '../selectors/todoSelectors';
